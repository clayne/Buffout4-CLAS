import configparser
import contextlib
import datetime
import hashlib
import logging
import os
import platform
import shutil
import stat
import sys
import zipfile
from collections.abc import Iterator
<<<<<<< HEAD
from dataclasses import asdict, dataclass, field
=======
from enum import Enum, auto
from functools import reduce
>>>>>>> 3392944d
from io import TextIOWrapper
from pathlib import Path
from typing import Literal

import aiohttp
import chardet
import ruamel.yaml
from packaging.version import InvalidVersion, Version
from PySide6.QtCore import QObject, Signal

with contextlib.suppress(ImportError):
    import winreg

""" AUTHOR NOTES (POET): ❓ ❌ ✔️
    ❓ REMINDER: 'shadows x from outer scope' means the variable name repeats both in the func and outside all other func.
    ❓ Comments marked as RESERVED in all scripts are intended for future updates or tests, do not edit / move / remove.
    ❓ (..., encoding="utf-8", errors="ignore") needs to go with every opened file because of unicode & charmap errors.
    ❓ import shelve if you want to store persistent data that you do not want regular users to access or modify.
    ❓ Globals are generally used to standardize game paths and INI files naming conventions.
    -----
    CO-AUTHOR NOTES (EvilDarkArchon):
    ❓ We're going to have to special-case (or disable) Starfield Script Extender update checks because it's on Nexus, not silverlock.org.
"""

type YAMLLiteral = str | int | bool
type YAMLSequence = list[str]
type YAMLMapping = dict[str, "YAMLValue"]
type YAMLValue = YAMLMapping | YAMLSequence | YAMLLiteral
type YAMLValueOptional = YAMLValue | None
type GameID = Literal["Fallout4", "Skyrim", "Starfield"] | str # Entries must correspond to the game's My Games folder name.
type GameVR = Literal["VR", ""] | str

<<<<<<< HEAD
@dataclass
class GameVars:
    game: GameID = field(default="Fallout4")
    vr: GameVR = field(default="")

gamevars: dict[str, GameID | GameVR] = asdict(GameVars())
=======
class YAML(Enum):
    Main = auto()
    Settings = auto()
    Ignore = auto()
    Game = auto()
    Game_Local = auto()
    TEST = auto()

class GameVars(TypedDict):
    game: GameID
    vr: Literal["VR", ""]

gamevars: GameVars = {
    "game": "Fallout4",
    "vr": "",
}

SETTINGS_IGNORE_NONE = {
    "SCAN Custom Path",
    "MODS Folder Path",
    "Root_Folder_Game",
    "Root_Folder_Docs",
}
>>>>>>> 3392944d

logger = logging.getLogger()


class ManualDocsPath(QObject):
    manual_docs_path_signal = Signal()

    def __init__(self) -> None:
        super().__init__()

    def get_manual_docs_path_gui(self, path: str) -> None:
        if Path(path).is_dir():
            print(f"You entered: '{path}' | This path will be automatically added to CLASSIC Settings.yaml")
            manual_docs = Path(path.strip())
            yaml_settings(str, YAML.Game_Local, f"Game{gamevars["vr"]}_Info.Root_Folder_Docs", str(manual_docs))
        else:
            print(f"'{path}' is not a valid or existing directory path. Please try again.")
            self.manual_docs_path_signal.emit()


class GamePathEntry(QObject):
    game_path_signal = Signal()

    def __init__(self) -> None:
        super().__init__()

    def get_game_path_gui(self, path: str) -> None:
        if Path(path).is_dir():
            print(f"You entered: '{path}' | This path will be automatically added to CLASSIC Settings.yaml")
            game_path = Path(path.strip())
            yaml_settings(str, YAML.Game_Local, f"Game{gamevars["vr"]}_Info.Root_Folder_Game", str(game_path))
        else:
            print(f"'{path}' is not a valid or existing directory path. Please try again.")
            self.game_path_signal.emit()


@contextlib.contextmanager
def open_file_with_encoding(file_path: Path | str | os.PathLike) -> Iterator[TextIOWrapper]:
    """Read only file open with encoding detection. Only for text files."""
    if not isinstance(file_path, Path):
        file_path = Path(file_path)
    with file_path.open("rb") as f:
        raw_data = f.read()
        encoding = chardet.detect(raw_data)["encoding"]

    file_handle = file_path.open(encoding=encoding, errors="ignore")
    try:
        yield file_handle
    finally:
        file_handle.close()


def configure_logging() -> None:
    """Configure log output to `CLASSIC Journal.log`, regenerating if older than 7 days.

    Logging levels: debug | info | warning | error | critical.
    """
    global logger  # noqa: PLW0603

    journal_path = Path("CLASSIC Journal.log")
    if journal_path.exists():
        logger.debug("- - - INITIATED LOGGING CHECK")
        log_time = datetime.datetime.fromtimestamp(journal_path.stat().st_mtime)
        current_time = datetime.datetime.now()
        log_age = current_time - log_time
        if log_age.days > 7:
            try:
                journal_path.unlink(missing_ok=True)
                print("CLASSIC Journal.log has been deleted and regenerated due to being older than 7 days.")
            except (ValueError, OSError) as err:
                print(f"An error occurred while deleting {journal_path.name}: {err}")

    # Make sure we only configure the handler once
    if "CLASSIC" not in logging.Logger.manager.loggerDict:
        logger = logging.getLogger("CLASSIC")
        logger.setLevel(logging.INFO)
        handler = logging.FileHandler(
            filename="CLASSIC Journal.log",
            mode="a",
        )
        handler.setFormatter(logging.Formatter("%(asctime)s | %(levelname)s | %(message)s"))
        logger.addHandler(handler)


# ================================================
# DEFINE FILE / YAML FUNCTIONS
# ================================================
def remove_readonly(file_path: Path) -> None:
    """Remove the read-only flag from a given file, if present."""
    try:
        if platform.system() == "Windows":
            if file_path.stat().st_file_attributes & stat.FILE_ATTRIBUTE_READONLY == 1:
                file_path.chmod(stat.S_IWRITE)
                logger.debug(f"- - - '{file_path}' is no longer Read-Only.")
            else:
                logger.debug(f"- - - '{file_path}' is not set to Read-Only.")
        else:
            # Get current file permissions.
            permissions = file_path.stat().st_mode & 0o777
            if permissions & (os.O_RDONLY | os.O_WRONLY):
                # Remove file permissions if needed.
                file_path.chmod(permissions | 0o200)
                logger.debug(f"- - - '{file_path}' is no longer Read-Only.")
            else:
                logger.debug(f"- - - '{file_path}' is not set to Read-Only.")

    except FileNotFoundError:
        logger.error(f"> > > ERROR (remove_readonly) : '{file_path}' not found.")
    except (ValueError, OSError) as err:
        logger.error(f"> > > ERROR (remove_readonly) : {err}")


class YamlSettingsCache:
    def __init__(self) -> None:
        self.cache: dict[Path, YAMLMapping] = {}
        self.file_mod_times: dict[Path, float] = {}

    def load_yaml(self, yaml_path: str | os.PathLike) -> YAMLMapping:
        # Use pathlib for file handling and caching
        yaml_path = Path(yaml_path)
        if yaml_path.exists():
            # Check if the file has been modified since it was last cached
            last_mod_time = yaml_path.stat().st_mtime
            if (yaml_path not in self.file_mod_times or
                self.file_mod_times[yaml_path] != last_mod_time):

                # Update the file modification time
                self.file_mod_times[yaml_path] = last_mod_time

                # Reload the YAML file
                with yaml_path.open(encoding="utf-8") as yaml_file:
                    yaml = ruamel.yaml.YAML()
                    yaml.indent(offset=2)
                    yaml.width = 300
                    self.cache[yaml_path] = yaml.load(yaml_file)

        return self.cache.get(yaml_path, {})

    def get_setting[T](self, _type: type[T], yaml_store: YAML, key_path: str, new_value: T | None = None) -> T | None:
        data_path = Path("CLASSIC Data/")
        match yaml_store:
            case YAML.Main:
                yaml_path = data_path / "databases/CLASSIC Main.yaml"
            case YAML.Settings:
                yaml_path = Path("CLASSIC Settings.yaml")
            case YAML.Ignore:
                yaml_path = Path("CLASSIC Ignore.yaml")
            case YAML.Game:
                yaml_path = data_path / f"databases/CLASSIC {gamevars["game"]}.yaml"
            case YAML.Game_Local:
                yaml_path = data_path / f"CLASSIC {gamevars["game"]} Local.yaml"
            case YAML.TEST:
                yaml_path = Path("tests/test_settings.yaml")
            case _:
                raise NotImplementedError

        #assert yaml_path.is_file()
        data = self.load_yaml(yaml_path)
        keys = key_path.split(".")

        def setdefault(d: dict[str, YAMLValue], k: str) -> dict[str, YAMLValue]:
            if k not in d:
                d[k] = {}
            next_value = d[k]
            if not isinstance(next_value, dict):
                raise TypeError
            return next_value

        setting_container = reduce(setdefault, keys[:-1], data)

        # If new_value is provided, update the value
        if new_value is not None:
            setting_container[keys[-1]] = new_value  # type: ignore

            # Write changes back to the YAML file
            with yaml_path.open("w", encoding="utf-8") as yaml_file:
                yaml = ruamel.yaml.YAML()
                yaml.indent(offset=2)
                yaml.width = 300
                yaml.dump(data, yaml_file)

            # Update the cache
            self.cache[yaml_path] = data
            return new_value

        # Traverse YAML structure to get value
        setting_value = setting_container.get(keys[-1])
        if setting_value is None and keys[-1] not in SETTINGS_IGNORE_NONE:
            print(f"❌ ERROR (yaml_settings) : Trying to grab a None value for : '{key_path}'")
        return setting_value  # type: ignore


def yaml_settings[T](_type: type[T], yaml_store: YAML, key_path: str, new_value: T | None = None) -> T | None:
    if yaml_cache is None:
        raise TypeError("CMain not initialized")
    return yaml_cache.get_setting(_type, yaml_store, key_path, new_value)


def classic_settings[T](_type: type[T], setting: str) -> T | None:
    settings_path = Path("CLASSIC Settings.yaml")
    if not settings_path.exists():
        default_settings = yaml_settings(str, YAML.Main, "CLASSIC_Info.default_settings")
        if not isinstance(default_settings, str):
            raise ValueError("Invalid Default Settings in 'CLASSIC Main.yaml'")

        with settings_path.open("w", encoding="utf-8") as file:
            file.write(default_settings)

    return yaml_settings(_type, YAML.Settings, f"CLASSIC_Settings.{setting}")


# ================================================
# CREATE REQUIRED FILES, SETTINGS & UPDATE CHECK
# ================================================
def classic_generate_files() -> None:
    """Generate `CLASSIC Ignore.yaml` and `CLASSIC Data/CLASSIC <GAME> Local.yaml`."""
    ignore_path = Path("CLASSIC Ignore.yaml")
    if not ignore_path.exists():
        default_ignorefile = yaml_settings(str, YAML.Main, "CLASSIC_Info.default_ignorefile")
        if not isinstance(default_ignorefile, str):
            raise TypeError
        with ignore_path.open("w", encoding="utf-8") as file:
            file.write(default_ignorefile)

    local_path = Path(f"CLASSIC Data/CLASSIC {gamevars["game"]} Local.yaml")
    if not local_path.exists():
        default_yaml = yaml_settings(str, YAML.Main, "CLASSIC_Info.default_localyaml")
        if not isinstance(default_yaml, str):
            raise TypeError
        with local_path.open("w", encoding="utf-8", errors="ignore") as file:
            file.write(default_yaml)


def classic_data_extract() -> None:
    """Extract `CLASSIC Data.zip` if `CLASSIC Main.yaml` is not found."""
    def open_zip() -> zipfile.ZipFile:
        exe = sys.executable if getattr(sys, "frozen", False) else __file__
        exedir = Path(exe).parent

        if datafile := next(exedir.rglob("CLASSIC Data.zip", case_sensitive=False), None):
            return zipfile.ZipFile(datafile)
        raise FileNotFoundError
    try:
        if not Path("CLASSIC Data/databases/CLASSIC Main.yaml").exists():
            with open_zip() as zip_data:
                zip_data.extractall("CLASSIC Data")
    except FileNotFoundError:
        print("❌ ERROR : UNABLE TO FIND CLASSIC Data.zip! This archive is required for CLASSIC to function.")
        print("Please ensure that you have extracted all CLASSIC files into the same folder after downloading.")
        raise


async def classic_update_check(quiet: bool = False, gui_request: bool = True) -> bool:
    """Check both GitHub and Nexus Mods for newer versions.

    Returns True if CLASSIC is already the latest version.
    """
    logger.debug("- - - INITIATED UPDATE CHECK")
    if not (gui_request or classic_settings(bool, "Update Check")):
        if not quiet:
            print(
                "\n❌ NOTICE: UPDATE CHECK IS DISABLED IN CLASSIC Settings.yaml \n",
                "\n===============================================================================",
                flush=True
            )
        return False
    classic_local = yaml_settings(str, YAML.Main, "CLASSIC_Info.version")
    if not quiet:
        print(
            "❓ (Needs internet connection) CHECKING FOR NEW CLASSIC VERSIONS...",
            "\n   (You can disable this check in the EXE or CLASSIC Settings.yaml) \n",
            flush=True
        )
    try:
        async with aiohttp.ClientSession(raise_for_status=True) as session:
            response_github = None
            response_nexus = None
            async with session.get("https://api.github.com/repos/evildarkarchon/CLASSIC-Fallout4/releases/latest") as response:
                # The JSON should have this field with the title of the latest release:
                # "name": "CLASSIC v7.30.3"
                response_json = await response.json()
                if isinstance(response_json, dict):
                    response_github = response_json.get("name")
                    if not isinstance(response_github, str):
                        response_github = None

            async with session.get("https://www.nexusmods.com/fallout4/mods/56255") as response:
                use_next = False
                async for line in response.content:
                    # We're looking for these lines:
                    #    <meta property="twitter:label1" content="Version" />
                    #    <meta property="twitter:data1" content="7.30.3" />
                    # We'll find the label and then use the next line.
                    # If we hit the <link tags we've gone too far.
                    # The HTML likely changed and this needs updating.
                    line_text = line.decode("utf-8")
                    if line_text.startswith('<meta property="twitter:label1" content="Version"'):
                        use_next = True
                        continue
                    if line_text.startswith("<link"):
                        break
                    if use_next:
                        # [ '<meta property="twitter:data1" content=',
                        #   '7.30.3',
                        #   ' />' ]
                        split = line_text.rsplit('"', 2)
                        response_nexus = split[1] if len(split) == 3 else None
                        break
    except (ValueError, OSError, aiohttp.ClientError) as err:
        if not quiet:
            print(err, flush=True)
            print(yaml_settings(str, YAML.Main, f"CLASSIC_Interface.update_unable_{gamevars["game"]}"), flush=True)
        return False

    no_version = Version("0.0.0")
    # Split "CLASSIC" from the version for YAML and GitHub; "CLASSIC v7.30.3"
    version_local = Version(classic_local.rsplit(maxsplit=1)[-1]) if classic_local else no_version
    version_github = Version(response_github.rsplit(maxsplit=1)[-1]) if response_github else no_version
    version_nexus = Version(response_nexus) if response_nexus else no_version

    if (version_github > version_local) or (version_nexus > version_local):
        if not quiet:
            print(yaml_settings(str, YAML.Main, f"CLASSIC_Interface.update_warning_{gamevars["game"]}"), flush=True)
        return False

    if not quiet:
        print(
            f"Your CLASSIC Version: {version_local}",
            f"\nLatest GitHub Version: {version_github}",
            f"\nLatest Nexus Version: {version_nexus}",
            "\n\n✔️ You have the latest version of CLASSIC!\n",
            flush=True
        )
    return True


# ================================================
# CHECK DEFAULT DOCUMENTS & GAME FOLDERS / FILES
# ================================================
# =========== CHECK DOCUMENTS FOLDER PATH -> GET GAME DOCUMENTS FOLDER ===========
def docs_path_find() -> None:
    logger.debug("- - - INITIATED DOCS PATH CHECK")
    docs_name = yaml_settings(str, YAML.Game, f"Game{gamevars["vr"]}_Info.Main_Docs_Name")
    if not isinstance(docs_name, str):
        docs_name = gamevars["game"]

    def get_windows_docs_path() -> None:
        try:
            with winreg.OpenKey(winreg.HKEY_CURRENT_USER, "Software\\Microsoft\\Windows\\CurrentVersion\\Explorer\\Shell Folders") as key: # type: ignore
                documents_path = Path(winreg.QueryValueEx(key, "Personal")[0])  # type: ignore
        except OSError:
            # Fallback to a default path if registry key is not found
            documents_path = Path.home() / "Documents"

        # Construct the full path
        win_docs = str(documents_path / "My Games" / docs_name)

        # Update the YAML settings (assuming this function exists)
        yaml_settings(str, YAML.Game_Local, f"Game{gamevars["vr"]}_Info.Root_Folder_Docs", win_docs)

    def get_linux_docs_path() -> None:
        game_sid = yaml_settings(int, YAML.Game, f"Game{gamevars["vr"]}_Info.Main_SteamID")
        if not isinstance(game_sid, int):
            raise TypeError
        libraryfolders_path = Path.home().joinpath(".local", "share", "Steam", "steamapps", "common", "libraryfolders.vdf")
        if libraryfolders_path.is_file():
            library_path = Path()
            with libraryfolders_path.open(encoding="utf-8", errors="ignore") as steam_library_raw:
                steam_library = steam_library_raw.readlines()
            for library_line in steam_library:
                if "path" in library_line:
                    library_path = Path(library_line.split('"')[3])
                if str(game_sid) in library_line:
                    library_path = library_path.joinpath("steamapps")
                    linux_docs = library_path.joinpath("compatdata", str(game_sid), "pfx", "drive_c", "users", "steamuser", "My Documents", "My Games", docs_name)
                    yaml_settings(str, YAML.Game_Local, f"Game{gamevars["vr"]}_Info.Root_Folder_Docs", str(linux_docs))

    def get_manual_docs_path() -> None:
        print(f"> > > PLEASE ENTER THE FULL DIRECTORY PATH WHERE YOUR {docs_name}.ini IS LOCATED < < <")
        while True:
            input_str = input(f"(EXAMPLE: C:/Users/Zen/Documents/My Games/{docs_name} | Press ENTER to confirm.)\n> ").strip()
            input_path = Path(input_str)
            if input_str and input_path.is_dir():
                print(f"You entered: '{input_str}' | This path will be automatically added to CLASSIC Settings.yaml")
                yaml_settings(str, YAML.Game_Local, f"Game{gamevars["vr"]}_Info.Root_Folder_Docs", str(input_path))
                break

            print(f"'{input_str}' is not a valid or existing directory path. Please try again.")

    # =========== CHECK IF GAME DOCUMENTS FOLDER PATH WAS GENERATED AND FOUND ===========
    docs_path = yaml_settings(str, YAML.Game_Local, f"Game{gamevars["vr"]}_Info.Root_Folder_Docs")
    if not isinstance(docs_path, str):
        docs_path = None

    if docs_path is None:
        if platform.system() == "Windows":
            get_windows_docs_path()
        else:
            get_linux_docs_path()

    docs_path = yaml_settings(str, YAML.Game_Local, f"Game{gamevars["vr"]}_Info.Root_Folder_Docs")
    if not isinstance(docs_path, str):
        docs_path = None

    if docs_path and not Path(docs_path).is_dir():
        if gui_mode:
            if manual_docs_gui is None:
                raise TypeError("CMain not initialized")
            manual_docs_gui.manual_docs_path_signal.emit()
        else:
            get_manual_docs_path()

def get_manual_docs_path_gui(path: str) -> None:
    if manual_docs_gui is None:
        raise TypeError("CMain not initialized")

    path = path.strip()
    if Path(path).is_dir():
        file_found: bool = False
        for file in Path(path).rglob("*.ini"):
            if f"{gamevars["game"]}.ini" in file.name:
                print(f"You entered: '{path}' | This path will be automatically added to CLASSIC Settings.yaml")
                manual_docs = Path(path)
                yaml_settings(str, YAML.Game_Local, f"Game{gamevars["vr"]}_Info.Root_Folder_Docs", str(manual_docs))
                file_found = True
                break
        if not file_found:
            print(f"❌ ERROR : NO {gamevars["game"]}.ini FILE FOUND IN '{path}'! Please try again.")
            manual_docs_gui.manual_docs_path_signal.emit()
    else:
        print(f"'{path}' is not a valid or existing directory path. Please try again.")
        manual_docs_gui.manual_docs_path_signal.emit()

def docs_generate_paths() -> None:
    logger.debug("- - - INITIATED DOCS PATH GENERATION")
    xse_acronym = yaml_settings(str, YAML.Game, f"Game{gamevars["vr"]}_Info.XSE_Acronym")
    xse_acronym_base = yaml_settings(str, YAML.Game, "Game_Info.XSE_Acronym")
    docs_path_str = yaml_settings(str, YAML.Game_Local, f"Game{gamevars["vr"]}_Info.Root_Folder_Docs")
    if not (isinstance(xse_acronym, str) and isinstance(xse_acronym_base, str) and isinstance(docs_path_str, str)):
        raise TypeError
    docs_path = Path(docs_path_str)

    yaml_settings(str, YAML.Game_Local, f"Game{gamevars["vr"]}_Info.Docs_Folder_XSE", str(docs_path.joinpath(xse_acronym_base)))
    yaml_settings(str, YAML.Game_Local, f"Game{gamevars["vr"]}_Info.Docs_File_PapyrusLog", str(docs_path.joinpath("Logs/Script/Papyrus.0.log")))
    yaml_settings(str, YAML.Game_Local, f"Game{gamevars["vr"]}_Info.Docs_File_WryeBashPC", str(docs_path.joinpath("ModChecker.html")))
    yaml_settings(str, YAML.Game_Local, f"Game{gamevars["vr"]}_Info.Docs_File_XSE", str(docs_path.joinpath(xse_acronym_base, f"{xse_acronym.lower()}.log")))


# =========== CHECK DOCUMENTS XSE FILE -> GET GAME ROOT FOLDER PATH ===========
def game_path_find() -> None:
    logger.debug("- - - INITIATED GAME PATH CHECK")

    try:
        # Open the registry key
        reg_key = winreg.OpenKey(winreg.HKEY_LOCAL_MACHINE, rf"SOFTWARE\WOW6432Node\Bethesda Softworks\{gamevars["game"]}{gamevars["vr"]}")  # type: ignore
        # Query the 'installed path' value
        path, _ = winreg.QueryValueEx(reg_key, "installed path") # type: ignore
        winreg.CloseKey(reg_key) # type: ignore
    except (UnboundLocalError, OSError):
        game_path = None
    else:
        game_path = Path(path) if path else None

    exe_name = f"{gamevars["game"]}{gamevars["vr"]}.exe"

    if game_path and game_path.is_dir() and game_path.joinpath(exe_name).is_file():
        yaml_settings(str, YAML.Game_Local, f"Game{gamevars["vr"]}_Info.Root_Folder_Game", str(game_path))
        return

    xse_file = yaml_settings(str, YAML.Game_Local, f"Game{gamevars["vr"]}_Info.Docs_File_XSE")
    xse_acronym = yaml_settings(str, YAML.Game, f"Game{gamevars["vr"]}_Info.XSE_Acronym")
    xse_acronym_base = yaml_settings(str, YAML.Game, "Game_Info.XSE_Acronym")
    game_name = yaml_settings(str, YAML.Game, f"Game{gamevars["vr"]}_Info.Main_Root_Name")
    if not (isinstance(xse_file, str) or xse_file is None):
        raise TypeError
    if not (isinstance(xse_acronym, str) and isinstance(xse_acronym_base, str) and isinstance(game_name, str)):
        raise TypeError

    if not xse_file or not Path(xse_file).is_file():
        print(f"❌ CAUTION : THE {xse_acronym.lower()}.log FILE IS MISSING FROM YOUR GAME DOCUMENTS FOLDER! \n")
        print(f"   You need to run the game at least once with {xse_acronym.lower()}_loader.exe \n")
        print("    After that, try running CLASSIC again! \n-----\n")
        return

    with open_file_with_encoding(xse_file) as LOG_Check:
        Path_Check = LOG_Check.readlines()
    for logline in Path_Check:
        if logline.startswith("plugin directory"):
            logline = logline.split("=", maxsplit=1)[1].strip().replace(f"\\Data\\{xse_acronym_base}\\Plugins", "").replace("\n", "")
            game_path = Path(logline)
            break
    if game_path and game_path.is_dir() and game_path.joinpath(exe_name).is_file():
        yaml_settings(str, YAML.Game_Local, f"Game{gamevars["vr"]}_Info.Root_Folder_Game", str(game_path))
        return

    if gui_mode:
        if game_path_gui is None:
            raise TypeError("CMain not initialized")
        game_path_gui.game_path_signal.emit()
        return

    while True:
        print(f"> > PLEASE ENTER THE FULL DIRECTORY PATH WHERE YOUR {game_name} IS LOCATED < <")
        path_input = input(fr"(EXAMPLE: C:\Steam\steamapps\common\{game_name} | Press ENTER to confirm.)\n> ")
        print(f"You entered: {path_input} | This path will be automatically added to CLASSIC Settings.yaml")
        game_path = Path(path_input.strip())
        if game_path and game_path.joinpath(exe_name).is_file():
            yaml_settings(str, YAML.Game_Local, f"Game{gamevars["vr"]}_Info.Root_Folder_Game", str(game_path))
            return
        print(f"❌ ERROR : NO {gamevars["game"]}{gamevars["vr"]}.exe FILE FOUND IN '{game_path}'! Please try again.")


def game_generate_paths() -> None:
    logger.debug("- - - INITIATED GAME PATH GENERATION")

    game_path = yaml_settings(str, YAML.Game_Local, f"Game{gamevars["vr"]}_Info.Root_Folder_Game")
    yaml_settings(str, YAML.Game, f"Game{gamevars["vr"]}_Info.XSE_Acronym")
    xse_acronym_base = yaml_settings(str, YAML.Game, "Game_Info.XSE_Acronym")
    if not (isinstance(game_path, str) and isinstance(xse_acronym_base, str)):
        raise TypeError

    yaml_settings(str, YAML.Game_Local, f"Game{gamevars["vr"]}_Info.Game_Folder_Data", rf"{game_path}\Data")
    yaml_settings(str, YAML.Game_Local, f"Game{gamevars["vr"]}_Info.Game_Folder_Scripts", rf"{game_path}\Data\Scripts")
    yaml_settings(str, YAML.Game_Local, f"Game{gamevars["vr"]}_Info.Game_Folder_Plugins", fr"{game_path}\Data\{xse_acronym_base}\Plugins")
    yaml_settings(str, YAML.Game_Local, f"Game{gamevars["vr"]}_Info.Game_File_SteamINI", rf"{game_path}\steam_api.ini")
    yaml_settings(str, YAML.Game_Local, f"Game{gamevars["vr"]}_Info.Game_File_EXE", fr"{game_path}\{gamevars["game"]}{gamevars["vr"]}.exe")
    match gamevars["game"]:
        case "Fallout4" if not gamevars["vr"]:
            yaml_settings(str, YAML.Game_Local, "Game_Info.Game_File_AddressLib", fr"{game_path}\Data\{xse_acronym_base}\plugins\version-1-10-163-0.bin")
        case "Fallout4" if gamevars["vr"]:
            yaml_settings(str, YAML.Game_Local, "GameVR_Info.Game_File_AddressLib", fr"{game_path}\Data\{xse_acronym_base}\plugins\version-1-2-72-0.csv")


# =========== CHECK GAME EXE FILE -> GET PATH AND HASHES ===========
def game_check_integrity() -> str:
    message_list = []
    logger.debug("- - - INITIATED GAME INTEGRITY CHECK")

    steam_ini_local = yaml_settings(str, YAML.Game_Local, f"Game{gamevars["vr"]}_Info.Game_File_SteamINI")
    exe_hash_old = yaml_settings(str, YAML.Game, f"Game{gamevars["vr"]}_Info.EXE_HashedOLD")
    # exe_hash_new = yaml_settings(YAML.Game, f"Game{gamevars["vr"]}_Info.EXE_HashedNEW")  # RESERVED FOR 2023 UPDATE
    game_exe_local = yaml_settings(str, YAML.Game_Local, f"Game{gamevars["vr"]}_Info.Game_File_EXE")
    root_name = yaml_settings(str, YAML.Game, f"Game{gamevars["vr"]}_Info.Main_Root_Name")
    if not (isinstance(exe_hash_old, str) and isinstance(root_name, str)):
        raise TypeError
    if not (isinstance(steam_ini_local, str) or steam_ini_local is None):
        raise TypeError
    if not (isinstance(game_exe_local, str) or game_exe_local is None):
        raise TypeError

    game_exe_path = Path(game_exe_local) if game_exe_local else None
    steam_ini_path = Path(steam_ini_local) if steam_ini_local else None
    if game_exe_path and game_exe_path.is_file():
        with game_exe_path.open("rb") as f:
            file_contents = f.read()
            # Algo should match the one used for Database YAML!
            exe_hash_local = hashlib.sha256(file_contents).hexdigest()
        # print(f"LOCAL: {exe_hash_local}\nDATABASE: {exe_hash_old}")
        if exe_hash_local == exe_hash_old and not (steam_ini_path and steam_ini_path.exists()):
            message_list.append(f"✔️ You have the latest version of {root_name}! \n-----\n")
        elif steam_ini_path and steam_ini_path.exists():
            message_list.append(f"\U0001F480 CAUTION : YOUR {root_name} GAME / EXE VERSION IS OUT OF DATE \n-----\n")
        else:
            message_list.append(f"❌ CAUTION : YOUR {root_name} GAME / EXE VERSION IS OUT OF DATE \n-----\n")

        if "Program Files" not in str(game_exe_path):
            message_list.append(f"✔️ Your {root_name} game files are installed outside of the Program Files folder! \n-----\n")
        else:
            root_warn = yaml_settings(str, YAML.Main, "Warnings_GAME.warn_root_path")
            if not isinstance(root_warn, str):
                raise TypeError
            message_list.append(root_warn)

    return "".join(message_list)


# =========== CHECK GAME XSE SCRIPTS -> GET PATH AND HASHES ===========
def xse_check_integrity() -> str:  # RESERVED | NEED VR HASH/FILE CHECK
    failed_list: list[str] = []
    message_list: list[str] = []
    logger.debug("- - - INITIATED XSE INTEGRITY CHECK")

    catch_errors = yaml_settings(list[str], YAML.Main, "catch_log_errors")
    xse_acronym = yaml_settings(str, YAML.Game, f"Game{gamevars["vr"]}_Info.XSE_Acronym")
    xse_log_file = yaml_settings(str, YAML.Game_Local, f"Game{gamevars["vr"]}_Info.Docs_File_XSE")
    xse_full_name = yaml_settings(str, YAML.Game, f"Game{gamevars["vr"]}_Info.XSE_FullName")
    xse_ver_latest = yaml_settings(str, YAML.Game, f"Game{gamevars["vr"]}_Info.XSE_Ver_Latest")
    adlib_file_str = yaml_settings(str, YAML.Game_Local, f"Game{gamevars["vr"]}_Info.Game_File_AddressLib")
    if not isinstance(catch_errors, list):
        raise TypeError
    if not (isinstance(xse_acronym, str) and isinstance(xse_full_name, str) and isinstance(xse_ver_latest, str)):
        raise TypeError
    if not (isinstance(xse_log_file, str) or xse_log_file is None):
        raise TypeError
    if not (isinstance(adlib_file_str, str) or adlib_file_str is None):
        raise TypeError
    adlib_file = Path(adlib_file_str) if adlib_file_str else None

    match adlib_file:
        case str() | Path():
            if Path(adlib_file).exists():
                message_list.append("✔️ REQUIRED: *Address Library* for Script Extender is installed! \n-----\n")
            else:
                warn_adlib = yaml_settings(str, YAML.Game, "Warnings_MODS.Warn_ADLIB_Missing")
                if not isinstance(warn_adlib, str):
                    raise TypeError
                message_list.append(warn_adlib)
        case _:
            message_list.append(f"❌ Value for Address Library is invalid or missing from CLASSIC {gamevars["game"]} Local.yaml!\n-----\n")

    match xse_log_file:
        case str() | Path():
            if Path(xse_log_file).exists():
                message_list.append(f"✔️ REQUIRED: *{xse_full_name}* is installed! \n-----\n")
                with open_file_with_encoding(xse_log_file) as xse_log:
                    xse_data = xse_log.readlines()
                if str(xse_ver_latest) in xse_data[0]:
                    message_list.append(f"✔️ You have the latest version of *{xse_full_name}*! \n-----\n")
                else:
                    warn_outdated = yaml_settings(str, YAML.Game, "Warnings_XSE.Warn_Outdated")
                    if not isinstance(warn_outdated, str):
                        raise TypeError
                    message_list.append(warn_outdated)
                failed_list.extend([
                    line for line in xse_data if any(item.lower() in line.lower() for item in catch_errors)
                ])

                if failed_list:
                    message_list.append(f"#❌ CAUTION : {xse_acronym}.log REPORTS THE FOLLOWING ERRORS #\n")
                    message_list.extend([f"ERROR > {elem.strip()} \n-----\n" for elem in failed_list])
            else:
                message_list.extend([f"❌ CAUTION : *{xse_acronym.lower()}.log* FILE IS MISSING FROM YOUR DOCUMENTS FOLDER! \n",
                                    f"   You need to run the game at least once with {xse_acronym.lower()}_loader.exe \n",
                                    "    After that, try running CLASSIC again! \n-----\n"])
        case _:
            message_list.append(f"❌ Value for {xse_acronym.lower()}.log is invalid or missing from CLASSIC {gamevars["game"]} Local.yaml!\n-----\n")

    return "".join(message_list)


def xse_check_hashes() -> str:
    message_list: list[str] = []
    logger.debug("- - - INITIATED XSE FILE HASH CHECK")

    xse_script_missing = xse_script_mismatch = False
    xse_hashedscripts = yaml_settings(dict[str, str], YAML.Game, f"Game{gamevars["vr"]}_Info.XSE_HashedScripts")
    game_folder_scripts = yaml_settings(str, YAML.Game_Local, f"Game{gamevars["vr"]}_Info.Game_Folder_Scripts")
    if not isinstance(xse_hashedscripts, dict):
        raise TypeError
    if not (isinstance(game_folder_scripts, str) or game_folder_scripts is None):
        raise TypeError

    xse_hashedscripts_local = dict.fromkeys(xse_hashedscripts)
    for key in xse_hashedscripts_local:
        script_path = Path(rf"{game_folder_scripts}\{key!s}")
        if script_path.is_file():
            with script_path.open("rb") as f:
                file_contents = f.read()
                # Algo should match the one used for Database YAML!
                file_hash = hashlib.sha256(file_contents).hexdigest()
                xse_hashedscripts_local[key] = str(file_hash)

    for key in xse_hashedscripts:
        if key in xse_hashedscripts_local:
            hash1 = xse_hashedscripts[key]
            hash2 = xse_hashedscripts_local[key]
            if hash1 == hash2:
                pass
            elif hash2 is None:  # Can only be None if not hashed in the first place, meaning it is missing.
                message_list.append(f"❌ CAUTION : {key} Script Extender file is missing from your game Scripts folder! \n-----\n")
                xse_script_missing = True
            else:
                message_list.append(f"[!] CAUTION : {key} Script Extender file is outdated or overriden by another mod! \n-----\n")
                xse_script_mismatch = True

    if xse_script_missing:
        warn_missing = yaml_settings(str, YAML.Game, "Warnings_XSE.Warn_Missing")
        if not isinstance(warn_missing, str):
            raise TypeError
        message_list.append(warn_missing)
    if xse_script_mismatch:
        warn_mismatch = yaml_settings(str, YAML.Game, "Warnings_XSE.Warn_Mismatch")
        if not isinstance(warn_mismatch, str):
            raise TypeError
        message_list.append(warn_mismatch)
    if not xse_script_missing and not xse_script_mismatch:
        message_list.append("✔️ All Script Extender files have been found and accounted for! \n-----\n")

    return "".join(message_list)


# ================================================
# CHECK DOCUMENTS GAME INI FILES & INI SETTINGS
# ================================================
def docs_check_folder() -> str:
    message_list = []
    docs_name = yaml_settings(str, YAML.Game, f"Game{gamevars["vr"]}_Info.Main_Docs_Name")
    if not isinstance(docs_name, str):
        raise TypeError
    if "onedrive" in docs_name.lower():
        docs_warn = yaml_settings(str, YAML.Main, "Warnings_GAME.warn_docs_path")
        if not isinstance(docs_warn, str):
            raise TypeError
        message_list.append(docs_warn)
    return "".join(message_list)


# =========== CHECK DOCS MAIN INI -> CHECK EXISTENCE & CORRUPTION ===========
def docs_check_ini(ini_name: str) -> str:
    message_list: list[str] = []
    logger.info(f"- - - INITIATED {ini_name} CHECK")
    folder_docs = yaml_settings(str, YAML.Game_Local, f"Game{gamevars["vr"]}_Info.Root_Folder_Docs")
    docs_name = yaml_settings(str, YAML.Game, f"Game{gamevars["vr"]}_Info.Main_Docs_Name")
    if not isinstance(docs_name, str):
        raise TypeError
    if not (isinstance(folder_docs, str) or folder_docs is None):
        raise TypeError

    ini_file_list = list(Path(folder_docs).glob("*.ini")) if folder_docs else []
    ini_path = Path(folder_docs).joinpath(ini_name) if folder_docs else None
    if ini_path is None:
        raise TypeError
    if any(ini_name.lower() in file.name.lower() for file in ini_file_list):
        try:
            remove_readonly(ini_path)

            INI_config = configparser.ConfigParser()
            INI_config.optionxform = str  # type: ignore
            INI_config.read(ini_path)
            message_list.append(f"✔️ No obvious corruption detected in {ini_name}, file seems OK! \n-----\n")

            if ini_name.lower() == f"{docs_name.lower()}custom.ini":
                if "Archive" not in INI_config.sections():
                    message_list.extend(["❌ WARNING : Archive Invalidation / Loose Files setting is not enabled. \n",
                                         "  CLASSIC will now enable this setting automatically in the game INI files. \n-----\n"])
                    with contextlib.suppress(configparser.DuplicateSectionError):
                        INI_config.add_section("Archive")
                else:
                    message_list.append("✔️ Archive Invalidation / Loose Files setting is already enabled! \n-----\n")

                INI_config.set("Archive", "bInvalidateOlderFiles", "1")
                INI_config.set("Archive", "sResourceDataDirsFinal", "")

                with ini_path.open("w+", encoding="utf-8", errors="ignore") as ini_file:
                    INI_config.write(ini_file, space_around_delimiters=False)

        except PermissionError:
            message_list.extend([f"[!] CAUTION : YOUR {ini_name} FILE IS SET TO READ ONLY. \n",
                                 "     PLEASE REMOVE THE READ ONLY PROPERTY FROM THIS FILE, \n",
                                 "     SO CLASSIC CAN MAKE THE REQUIRED CHANGES TO IT. \n-----\n"])

        except (configparser.MissingSectionHeaderError, configparser.ParsingError, ValueError, OSError):
            message_list.extend([f"[!] CAUTION : YOUR {ini_name} FILE IS VERY LIKELY BROKEN, PLEASE CREATE A NEW ONE \n",
                                 f"    Delete this file from your Documents/My Games/{docs_name} folder, then press \n",
                                 f"    *Scan Game Files* in CLASSIC to generate a new {ini_name} file. \n-----\n"])
        except configparser.DuplicateOptionError as e:
            message_list.extend([f"[!] ERROR : Your {ini_name} file has duplicate options! \n",
                                 f"    {e} \n-----\n"])
    else:
        if ini_name.lower() == f"{docs_name.lower()}.ini":
            message_list.extend([f"❌ CAUTION : {ini_name} FILE IS MISSING FROM YOUR DOCUMENTS FOLDER! \n",
                                 f"   You need to run the game at least once with {docs_name}Launcher.exe \n",
                                 "    This will create files and INI settings required for the game to run. \n-----\n"])

        if ini_name.lower() == f"{docs_name.lower()}custom.ini":
            with ini_path.open("a", encoding="utf-8", errors="ignore") as ini_file:
                message_list.extend(["❌ WARNING : Archive Invalidation / Loose Files setting is not enabled. \n",
                                     "  CLASSIC will now enable this setting automatically in the game INI files. \n-----\n"])
                customini_config = yaml_settings(str, YAML.Game, "Default_CustomINI")
                if not isinstance(customini_config, str):
                    raise TypeError
                ini_file.write(customini_config)

    return "".join(message_list)


# =========== GENERATE FILE BACKUPS ===========
def main_files_backup() -> None:
    # Got an expired certificate warning after a few tries, maybe there's a better way?
    backup_list = yaml_settings(list[str], YAML.Main, "CLASSIC_AutoBackup")
    game_path = yaml_settings(str, YAML.Game_Local, f"Game{gamevars["vr"]}_Info.Root_Folder_Game")
    xse_log_file = yaml_settings(str, YAML.Game_Local, f"Game{gamevars["vr"]}_Info.Docs_File_XSE")
    xse_ver_latest = yaml_settings(str, YAML.Game, f"Game{gamevars["vr"]}_Info.XSE_Ver_Latest")

    if not (isinstance(backup_list, list) and isinstance(xse_ver_latest, str)):
        raise TypeError
    if not (isinstance(game_path, str) or game_path is None):
        raise TypeError
    if not isinstance(xse_log_file, str):
        raise TypeError

    with open_file_with_encoding(xse_log_file) as xse_log:
        xse_data = xse_log.readlines()
    # Grab current xse version to create a folder with that name.
    line_xse = next(line for _, line in enumerate(xse_data) if "version = " in line.lower())
    split_xse = line_xse.split(" ")
    version_xse = xse_ver_latest
    for index, item in enumerate(split_xse):
        if "version" in item.lower():
            index_xse = int(index + 2)
            version_xse = split_xse[index_xse]
            break

    # If there is no folder for current xse version, create it.
    backup_path = Path(f"CLASSIC Backup/Game Files/{version_xse}")
    backup_path.mkdir(parents=True, exist_ok=True)
    # Backup the file if backup of file does not already exist.
    game_files = list(Path(game_path).glob("*.*")) if game_path else []
    backup_files = [file.name for file in backup_path.glob("*.*")]
    for file in game_files:
        if file.name not in backup_files and any(file.name in item for item in backup_list):
            destination_file = backup_path / file.name
            shutil.copy2(file, destination_file)

# =========== GENERATE MAIN RESULTS ===========
def main_combined_result() -> str:
    combined_return = [game_check_integrity(), xse_check_integrity(), xse_check_hashes(), docs_check_folder(),
                       docs_check_ini(f"{gamevars["game"]}.ini"), docs_check_ini(f"{gamevars["game"]}Custom.ini"), docs_check_ini(f"{gamevars["game"]}Prefs.ini")]
    return "".join(combined_return)


def main_generate_required() -> None:
    configure_logging()
    classic_data_extract()
    classic_generate_files()
    classic_ver = yaml_settings(str, YAML.Main, "CLASSIC_Info.version")
    game_name = yaml_settings(str, YAML.Game, "Game_Info.Main_Root_Name")
    if not (isinstance(classic_ver, str) and isinstance(game_name, str)):
        raise TypeError
    print(f"Hello World! | Crash Log Auto Scanner & Setup Integrity Checker | {classic_ver} | {game_name}")
    print("REMINDER: COMPATIBLE CRASH LOGS MUST START WITH 'crash-' AND MUST HAVE .log EXTENSION \n")
    print("❓ PLEASE WAIT WHILE CLASSIC CHECKS YOUR SETTINGS AND GAME SETUP...")
    logger.debug(f"> > > STARTED {classic_ver}")

    game_path = yaml_settings(str, YAML.Game_Local, f"Game{gamevars["vr"]}_Info.Root_Folder_Game")

    if not game_path:
        docs_path_find()
        docs_generate_paths()
        game_path_find()
        game_generate_paths()
    else:
        main_files_backup()

    print("✔️ ALL CLASSIC AND GAME SETTINGS CHECKS HAVE BEEN PERFORMED!")
    print("    YOU CAN NOW SCAN YOUR CRASH LOGS, GAME AND/OR MOD FILES \n")


yaml_cache: YamlSettingsCache | None = None
manual_docs_gui: ManualDocsPath | None = None
game_path_gui: GamePathEntry | None = None
gui_mode: bool = False


def initialize(is_gui: bool = False) -> None:
    global gui_mode, yaml_cache, manual_docs_gui, game_path_gui  # noqa: PLW0603

    yaml_cache = YamlSettingsCache()
    gamevars["vr"] = "VR" if classic_settings(bool, "VR Mode") else ""
    gui_mode = is_gui
    if gui_mode:
        manual_docs_gui = ManualDocsPath()
        game_path_gui = GamePathEntry()


if __name__ == "__main__":  # AKA only autorun / do the following when NOT imported.
    initialize()
    main_generate_required()
    os.system("pause")<|MERGE_RESOLUTION|>--- conflicted
+++ resolved
@@ -10,12 +10,8 @@
 import sys
 import zipfile
 from collections.abc import Iterator
-<<<<<<< HEAD
-from dataclasses import asdict, dataclass, field
-=======
 from enum import Enum, auto
 from functools import reduce
->>>>>>> 3392944d
 from io import TextIOWrapper
 from pathlib import Path
 from typing import Literal
@@ -45,17 +41,8 @@
 type YAMLMapping = dict[str, "YAMLValue"]
 type YAMLValue = YAMLMapping | YAMLSequence | YAMLLiteral
 type YAMLValueOptional = YAMLValue | None
-type GameID = Literal["Fallout4", "Skyrim", "Starfield"] | str # Entries must correspond to the game's My Games folder name.
-type GameVR = Literal["VR", ""] | str
-
-<<<<<<< HEAD
-@dataclass
-class GameVars:
-    game: GameID = field(default="Fallout4")
-    vr: GameVR = field(default="")
-
-gamevars: dict[str, GameID | GameVR] = asdict(GameVars())
-=======
+type GameID = Literal["Fallout4", "Skyrim", "Starfield"] # Entries must correspond to the game's My Games folder name.
+
 class YAML(Enum):
     Main = auto()
     Settings = auto()
@@ -79,7 +66,6 @@
     "Root_Folder_Game",
     "Root_Folder_Docs",
 }
->>>>>>> 3392944d
 
 logger = logging.getLogger()
 
