import configparser
import os
import platform
<<<<<<< HEAD
import configparser
import hashlib
=======
import stat
>>>>>>> 291032ea
from dataclasses import dataclass, field
from glob import glob
from pathlib import Path

from Scan_Crashlogs import CLAS_config, clas_ini_create, clas_ini_update

if platform.system() == "Windows":
    import ctypes.wintypes
clas_ini_create()


def clas_ini_check(section: str, value: str):
    if isinstance(section, str) and isinstance(value, str):
        return CLAS_config.get(section, value)
    else:
        return CLAS_config.get(str(section), str(value))


# =================== WARNING MESSAGES ==================
# Can change first line to """\ to remove spacing.
Warn_CLAS_Broken_F4CINI = """
[!] WARNING : YOUR Fallout4Custom.ini FILE MIGHT BE BROKEN
    Disable FCX Mode or delete this INI file and create a new one.
    I also strongly advise using BethINI to readjust your INI settings.
"""
Warn_CLAS_Missing_F4SELOG = """
[!] WARNING : AUTO-SCANNER CANNOT FIND THE REQUIRED F4SE LOG FILE!
    MAKE SURE THAT FALLOUT 4 SCRIPT EXTENDER IS CORRECTLY INSTALLED!
    F4SE Link (Regular & VR Version): https://f4se.silverlock.org
"""
Warn_SCAN_Outdated_F4SE = """
# [!] CAUTION : REPORTED F4SE VERSION DOES NOT MATCH THE F4SE VERSION USED BY AUTOSCAN #
      UPDATE FALLOUT 4 SCRIPT EXTENDER IF NECESSARY: https://f4se.silverlock.org
      F4SE VERSION FOR VIRTUAL REALITY IS LOCATED ON THE SAME WEBSITE
"""
Warn_SCAN_Missing_F4SE_BO4 = """
# [!] CAUTION : SCRIPT EXTENDER REPORTS THAT BUFFOUT 4.DLL FAILED TO LOAD OR IS MISSING! #
      Buffout 4: (ONLY Use Manual Download Option) https://www.nexusmods.com/fallout4/mods/47359
      Follow Buffout 4 installation steps here: https://www.nexusmods.com/fallout4/articles/3115
"""
Warn_SCAN_Missing_F4SE_CORE = """
# [!] CAUTION : AUTO SCANNER CANNOT FIND FALLOUT 4 SCRIPT EXTENDER FILES OR THEY ARE MISSING! #
      FALLOUT 4 SCRIPT EXTENDER (F4SE): (Download Latest Build) https://f4se.silverlock.org
      Extract all files inside *f4se_0_06_XX* folder into your Fallout 4 game folder.
"""
Warn_SCAN_Missing_Buffout4 = """
# [!] CAUTION : AUTO-SCANNER CANNOT FIND BUFFOUT 4 FILES OR THEY ARE MISSING! #
      BUFFOUT 4: (ONLY Use Manual Download Option) https://www.nexusmods.com/fallout4/mods/47359
      Follow Buffout 4 installation steps here: https://www.nexusmods.com/fallout4/articles/3115
"""
Warn_SCAN_Missing_ADLIB = """
# [!] CAUTION : AUTO SCANNER CANNOT FIND ADDRESS LIBRARY FILE OR IT IS MISSING! #
      ADDRESS LIBRARY: (ONLY Use Manual Download Option) https://www.nexusmods.com/fallout4/mods/47327
      Extract the *version-1-10-163-0.bin* file manually into your Fallout 4/Data/F4SE/Plugins folder.
"""
Warn_SCAN_Log_Errors = """
# [!] CAUTION : THE FOLLOWING LOG FILES REPORT ONE OR MORE ERRORS! #
  [ You should open these files and check what errors are shown. ]
-----
"""
Warn_SCAN_NOTE_Preloader = """
# [!] NOTICE : Plugin Preloader is (manually) installed. It may rarely prevent the game from initializing correctly. #
      If the game fails to start after installing this mod, open *xSE PluginPreloader.xml* with a text editor and CHANGE
      <LoadMethod Name=\"ImportAddressHook\"> TO <LoadMethod Name=\"OnThreadAttach\"> OR <LoadMethod Name=\"OnProcessAttach\">
      IF THE GAME STILL REFUSES TO START, COMPLETELY REMOVE xSE PluginPreloader.xml AND IpHlpAPI.dll FROM YOUR FO4 GAME FOLDER
"""
Warn_SCAN_NOTE_DLL = """
# [!] NOTICE : MAIN ERROR REPORTS THAT A DLL FILE WAS INVOLVED IN THIS CRASH! #
  If the dll from main error belongs to a mod, that mod is likely the culprit.
"""
Warn_BLOG_NOTE_Modules = """\
# [!] NOTICE : BUFFOUT 4 COULDN'T LIST ALL MODULES OR F4SE IS NOT INSTALLED! #
      CHECK IF SCRIPT EXTENDER (F4SE) IS CORRECTLY INSTALLED! \n")
      Script Extender Link: https://f4se.silverlock.org \n")
"""


# =================== DEFINE LOCAL FILES ===================
@dataclass
class Info:
    # FO4 GAME FILES
    Address_Library: Path = field(default_factory=Path)
    Buffout_DLL: Path = field(default_factory=Path)
    Buffout_INI: Path = field(default_factory=Path)
    Buffout_TOML: Path = field(default_factory=Path)
    F4CK_EXE: Path = field(default_factory=Path)
    F4CK_Fixes: Path = field(default_factory=Path)
    F4SE_DLL: Path = field(default_factory=Path)
    F4SE_Loader: Path = field(default_factory=Path)
    F4SE_SDLL: Path = field(default_factory=Path)
    F4SE_VRDLL: Path = field(default_factory=Path)
    F4SE_VRLoader: Path = field(default_factory=Path)
    FO4_EXE: Path = field(default_factory=Path)
    Game_Path: str = field(default_factory=str)
    Game_Scripts: Path = field(default_factory=Path)
    Preloader_DLL: Path = field(default_factory=Path)
    Preloader_XML: Path = field(default_factory=Path)
    Steam_INI: Path = field(default_factory=Path)
    VR_Buffout: Path = field(default_factory=Path)
    VR_EXE: Path = field(default_factory=Path)
    # FO4 DOC FILES
    BO4_Achievements: Path = field(default_factory=Path)
    BO4_Looksmenu: Path = field(default_factory=Path)
    BO4_BakaSH: Path = field(default_factory=Path)
    FO4_F4SE_Logs: str = field(default_factory=str)
    FO4_F4SE_Path: Path = field(default_factory=Path)
    FO4_F4SEVR_Path: Path = field(default_factory=Path)
    FO4_Custom_Path: Path = field(default_factory=Path)
    FO4_Hash: dict[str, str] = field(default_factory=dict)

    def docs_file_check(self, docs_location: Path):
        self.BO4_Achievements = docs_location.joinpath("My Games", "Fallout4", "F4SE", "achievements.log")
        self.BO4_Looksmenu = docs_location.joinpath("My Games", "Fallout4", "F4SE", "f4ee.log")
        self.BO4_BakaSH = docs_location.joinpath("My Games", "Fallout4", "F4SE", "BakaScrapHeap.log")
        self.FO4_F4SE_Logs = str(docs_location.joinpath("My Games", "Fallout4", "F4SE"))
        self.FO4_F4SE_Path = docs_location.joinpath("My Games", "Fallout4", "F4SE", "f4se.log")
        self.FO4_F4SEVR_Path = docs_location.joinpath("My Games", "Fallout4", "F4SE", "f4sevr.log")
        self.FO4_Custom_Path = docs_location.joinpath("My Games", "Fallout4", "Fallout4Custom.ini")


info = Info()


def docs_path_check():
    FO4_STEAM_ID = 377160
    Loc_Found = False
    if platform.system() == "Windows":  # Win_Docs | Find where FO4 is installed via Windows
        CSIDL_PERSONAL = 5  # (My) Documents folder from user.
        SHGFP_TYPE_CURRENT = 0  # Get current, not default value.
        User_Documents = ctypes.create_unicode_buffer(ctypes.wintypes.MAX_PATH)  # type: ignore
        ctypes.windll.shell32.SHGetFolderPathW(None, CSIDL_PERSONAL, None, SHGFP_TYPE_CURRENT, User_Documents)  # type: ignore
        Win_Docs = Path(User_Documents.value)
        Loc_Found = True
        return Win_Docs
    else:  # Lin_Docs | Find where FO4 is installed via Steam if Linux
        libraryfolders_path = Path.home().joinpath(".local", "share", "Steam", "steamapps", "common", "libraryfolders.vdf")
        if libraryfolders_path.is_file():
            library_path = None
            with libraryfolders_path.open(encoding="utf-8", errors="ignore") as steam_library_raw:
                steam_library = steam_library_raw.readlines()
            for library_line in steam_library:
                if "path" in library_line:
                    library_path = Path(library_line.split('"')[3])
                if str(FO4_STEAM_ID) in library_line:
                    library_path = library_path.joinpath("steamapps")  # type: ignore
                    Lin_Docs = library_path.joinpath("compatdata", str(FO4_STEAM_ID), "pfx", "drive_c", "users", "steamuser", "My Documents", "My Games", "Fallout4")
                    if library_path.joinpath("common", "Fallout 4").exists() and Lin_Docs.exists():
                        Loc_Found = True
                        return Lin_Docs

    if Loc_Found is False:  # INI_Docs | CHECK CLAS INI IF DOCUMENTS FOLDER IS ALREADY GIVEN.
        if "fallout4" in clas_ini_check("MAIN", "INI Path").lower():
            INI_Line = clas_ini_check("MAIN", "INI Path").strip()
            INI_Docs = Path(INI_Line)
            return INI_Docs
        else:  # Manual_Docs | PROMPT MANUAL INPUT IF DOCUMENTS FOLDER CANNOT BE FOUND.
            print("> > PLEASE ENTER THE FULL DIRECTORY PATH WHERE YOUR Fallout4.ini IS LOCATED < <")
            Path_Input = input("(EXAMPLE: C:/Users/Zen/Documents/My Games/Fallout4 | Press ENTER to confirm.)\n> ")
            print("You entered :", Path_Input, "| This path will be automatically added to Scan Crashlogs.ini")
            Manual_Docs = Path(Path_Input.strip())
            clas_ini_update("INI Path", Path_Input)
            return Manual_Docs


info.docs_file_check(docs_path_check())  # type: ignore


# =================== CHECK MAIN FILES ===================
def scan_mainfiles():
    global info
    scan_mainfiles_report = []

    # CREATE / OPEN : Fallout4Custom.ini | CHECK : Archive Invalidaton
    if info.FO4_Custom_Path.is_file():
        try:
            os.chmod(info.FO4_Custom_Path, stat.S_IWRITE)
            F4C_config = configparser.ConfigParser()
            F4C_config.optionxform = str  # type: ignore
            F4C_config.read(info.FO4_Custom_Path)
            if "Archive" not in F4C_config.sections():
                F4C_config.add_section("Archive")
            F4C_config.set("Archive", "bInvalidateOlderFiles", "1")
            F4C_config.set("Archive", "sResourceDataDirsFinal", "")
            with open(info.FO4_Custom_Path, "w+", encoding="utf-8", errors="ignore") as FO4_Custom:
                F4C_config.write(FO4_Custom, space_around_delimiters=False)
        except (configparser.MissingSectionHeaderError, configparser.ParsingError, OSError):
            scan_mainfiles_report.append(Warn_CLAS_Broken_F4CINI)
    else:
        with open(info.FO4_Custom_Path, "w+", encoding="utf-8", errors="ignore") as FO4_Custom:
            F4C_config = "[Archive]\nbInvalidateOlderFiles=1\nsResourceDataDirsFinal="
            FO4_Custom.write(F4C_config)

    # OPEN : f4se.log | f4sevr.log | CHECK : Game Path | F4SE Version | Errors | Buffout 4 DLL
    Error_List = []
    ALIB_Loaded = F4SE_Error = F4SE_Version = F4SE_Buffout = False
    if info.FO4_F4SE_Path.is_file():
        with open(info.FO4_F4SE_Path, "r", encoding="utf-8", errors="ignore") as LOG_Check:
            Path_Check = LOG_Check.readlines()
            for line in Path_Check:
                if "plugin directory" in line:
                    line = line[19:].replace("\\Data\\F4SE\\Plugins", "")
                    info.Game_Path = line.replace("\n", "")
                if "0.6.23" in line:
                    F4SE_Version = True
                if "error" in line.lower() or "failed" in line.lower():
                    F4SE_Error = True
                    Error_List.append(line)
                if "buffout4.dll" in line.lower() and "loaded correctly" in line.lower():
                    F4SE_Buffout = True
    elif info.FO4_F4SEVR_Path.is_file():
        with open(info.FO4_F4SEVR_Path, "r", encoding="utf-8", errors="ignore") as LOG_Check:
            Path_Check = LOG_Check.readlines()
            for line in Path_Check:
                if "plugin directory" in line:
                    line = line[19:].replace("\\Data\\F4SE\\Plugins", "")
                    info.Game_Path = line.replace("\n", "")
                if "0.6.20" in line:
                    F4SE_Version = True
                if "error" in line.lower() or "failed" in line.lower():
                    F4SE_Error = True
                    Error_List.append(line)
                if "buffout4.dll" in line.lower() and "loaded correctly" in line.lower():
                    F4SE_Buffout = True
    else:
        scan_mainfiles_report.append(Warn_CLAS_Missing_F4SELOG)
        os.system("pause")

    if F4SE_Version == 1:
        scan_mainfiles_report.append("✔️ You have the latest version of Fallout 4 Script Extender (F4SE).\n  -----")
    else:
        scan_mainfiles_report.append(Warn_SCAN_Outdated_F4SE)

    if F4SE_Error == 1:
        scan_mainfiles_report.append("#[!] SCRIPT EXTENDER REPORTS THAT THE FOLLOWING PLUGINS FAILED TO LOAD! #\n")
        for elem in Error_List:
            scan_mainfiles_report.append(f"{elem}\n-----")
    else:
        scan_mainfiles_report.append("✔️ Script Extender reports that all DLL mod plugins have loaded correctly.\n  -----")

    if F4SE_Buffout == 1:
        scan_mainfiles_report.append("✔️ Script Extender reports that Buffout 4.dll was found and loaded correctly.\n  -----")
        ALIB_Loaded = True
    else:
        scan_mainfiles_report.append(Warn_SCAN_Missing_F4SE_BO4)

    # CHECK DOCUMENTS F4SE FOLDER LOG ERRORS
    def clas_log_errors(log_path):
        list_log_errors = []
        for filename in glob(f"{log_path}/*.log"):
            if not any(substring in filename for substring in ["crash-", "f4se.log", "Fallout4_dxgi.log"]):
                filepath = Path(filename).resolve()
                if filepath.is_file():
                    try:
                        with filepath.open("r+", encoding="utf-8", errors="ignore") as LOG_Check:
                            Log_Errors = LOG_Check.read()
                            if "error" in Log_Errors.lower() or "failed" in Log_Errors.lower():
                                logname = str(filepath)
                                list_log_errors.append(logname)
                    except OSError:
                        list_log_errors.append(str(filepath))
                        continue
        return list_log_errors

    if len(clas_log_errors(info.FO4_F4SE_Logs)) >= 1:
        scan_mainfiles_report.append(Warn_SCAN_Log_Errors)
        for elem in clas_log_errors(info.FO4_F4SE_Logs):
             scan_mainfiles_report.append(f"{elem}\n-----\n")
    else:
        scan_mainfiles_report.append("✔️ Available logs in your Documents Folder do not report any errors, all is well.\n  -----")

    # FILES TO LOOK FOR IN GAME FOLDER ONLY
    Game_Path = Path(rf"{info.Game_Path}")
    info.Game_Scripts = Game_Path.joinpath("Data", "Scripts")
    # ROOT FILES
    info.FO4_EXE = Game_Path.joinpath("Fallout4.exe")
    info.F4CK_EXE = Game_Path.joinpath("CreationKit.exe")
    info.F4CK_Fixes = Game_Path.joinpath("Data", "F4CKFixes")
    info.Steam_INI = Game_Path.joinpath("steam_api.ini")
    info.Preloader_DLL = Game_Path.joinpath("IpHlpAPI.dll")
    info.Preloader_XML = Game_Path.joinpath("xSE PluginPreloader.xml")
    # F4SE FILES
    info.F4SE_DLL = Game_Path.joinpath("f4se_1_10_163.dll")
    info.F4SE_SDLL = Game_Path.joinpath("f4se_steam_loader.dll")
    info.F4SE_Loader = Game_Path.joinpath("f4se_loader.exe")
    # VR FILES
    info.VR_EXE = Game_Path.joinpath("Fallout4VR.exe")
    info.VR_Buffout = Game_Path.joinpath("Data", "F4SE", "Plugins", "msdia140.dll")
    info.F4SE_VRDLL = Game_Path.joinpath("f4sevr_1_2_72.dll")
    info.F4SE_VRLoader = Game_Path.joinpath("f4sevr_loader.exe")
    # BUFFOUT FILES
    info.Buffout_DLL = Game_Path.joinpath("Data", "F4SE", "Plugins", "Buffout4.dll")
    info.Buffout_INI = Game_Path.joinpath("Data", "F4SE", "Plugins", "Buffout4.ini")
    info.Buffout_TOML = Game_Path.joinpath("Data", "F4SE", "Plugins", "Buffout4.toml")
    info.Address_Library = Game_Path.joinpath("Data", "F4SE", "Plugins", "version-1-10-163-0.bin")
    # FALLLOUT 4 HASHES
    info.FO4_Hash = {"1.10.163": "77fd1be89a959aba78cf41c27f80e8c76e0e42271ccf7784efd9aa6c108c082d83c0b54b89805ec483500212db8dd18538dafcbf75e55fe259abf20d49f10e60"}

    # CHECK F4SE SCRIPT FILES INTEGRITY
    def f4se_scripts_check(scripts_dir, f4se_scripts):
        script_files = os.listdir(scripts_dir)
        matching_scripts = 0
        for script in script_files:
            if script in f4se_scripts:
                matching_scripts += 1
        scan_mainfiles_report.append(f"  * {matching_scripts} / {len(f4se_scripts)} * F4SE script files were found in your Fallout 4 / Data / Scripts folder.\n  -----")
        return matching_scripts

    f4se_scripts_list = ["Actor.pex", "ActorBase.pex", "Armor.pex", "ArmorAddon.pex", "Cell.pex", "Component.pex", "ConstructibleObject.pex", "DefaultObject.pex", "EncounterZone.pex",
                         "EquipSlot.pex", "F4SE.pex", "FavoritesManager.pex", "Form.pex", "Game.pex", "HeadPart.pex", "Input.pex", "InstanceData.pex", "Location.pex", "Math.pex",
                         "MatSwap.pex", "MiscObject.pex", "ObjectMod.pex", "ObjectReference.pex", "Perk.pex", "ScriptObject.pex", "UI.pex", "Utility.pex", "WaterType.pex", "Weapon.pex"]

    if f4se_scripts_check(info.Game_Scripts, f4se_scripts_list) >= 29:
        scan_mainfiles_report.append("✔️ All F4SE Script files are accounted for in your Fallout 4 / Data / Scripts folder.\n")
    else:
        scan_mainfiles_report.extend(["# ❌ CAUTION : SOME F4SE SCRIPT FILES ARE MISSING #",
                                      "  YOU NEED TO REINSTALL FALLOUT 4 SCRIPT EXTENDER",
                                      "  F4SE LINK: https://f4se.silverlock.org \n"])

    # CHECK FALLOUT4.EXE INTEGRITY
    if info.FO4_EXE.is_file():
        FO4_EXE_Size = os.path.getsize(info.FO4_EXE)
        if FO4_EXE_Size == 65503104 and hashlib.sha512(info.FO4_EXE.read_bytes()).hexdigest() == info.FO4_Hash["1.10.163"] and not info.Steam_INI.is_file():
            scan_mainfiles_report.extend(["✔️ Your Fallout 4 is updated to version [1.10.163.0]",
                                          "    * This is the version BEFORE the 2023 Update *",
                                          "  -----"])
        # elif FO4_EXE_Size == xxxxxxxx and not info.Steam_INI.is_file(): | RESERVED
        #    scan_mainfiles_report.extend(["✔️ Your Fallout 4 is updated to version [1.xx.xxx.x]",
        #                                  "   * This is the version AFTER the 2023 Update *",
        #                                  "  -----"])
        elif FO4_EXE_Size == 65503104 and not info.Steam_INI.is_file():
            scan_mainfiles_report.append("# ❌ CAUTION : YOUR FALLOUT 4 VERSION IS OUT OF DATE #\n  -----")
        elif FO4_EXE_Size == 65503104 and info.Steam_INI.is_file():  # Intentional, don't change the unicode icon.
            scan_mainfiles_report.append("# \U0001F480 CAUTION : YOUR FALLOUT 4 VERSION IS OUT OF DATE #\n  -----")

    # CHECK FALLOUT 4 ROOT FOLDER LOG ERRORS
    if len(clas_log_errors(info.Game_Path)) >= 1:
        scan_mainfiles_report.append(Warn_SCAN_Log_Errors)
        for elem in clas_log_errors(info.Game_Path):
             scan_mainfiles_report.append(f"{elem}\n-----\n")
    else:
        scan_mainfiles_report.append("✔️ Available logs in your Game Folder do not report any additional errors.\n  -----")

    # CHECK BUFFOUT 4 REQUIREMENTS | IMI MODE
    if str(clas_ini_check("MAIN", "IMI Mode")).lower() == "false":
        if info.Preloader_XML.is_file() and info.Preloader_DLL.is_file():
            scan_mainfiles_report.append(Warn_SCAN_NOTE_Preloader)
        else:
            scan_mainfiles_report.append('❌ OPTIONAL: *Plugin Preloader* is NOT (manually) installed.\n  -----')

        if (info.F4SE_VRDLL.is_file() and info.F4SE_VRLoader.is_file()) or (info.F4SE_DLL.is_file() and info.F4SE_Loader.is_file() and info.F4SE_SDLL.is_file()):
            scan_mainfiles_report.append("✔️ REQUIRED: *Fallout 4 Script Extender* is (manually) installed.\n  -----")
        else:
            scan_mainfiles_report.append(Warn_SCAN_Missing_F4SE_CORE)

        if info.Address_Library.is_file() or ALIB_Loaded is True:
            scan_mainfiles_report.append("✔️ REQUIRED: *Address Library* is (manually) installed.\n  -----")
        else:
            scan_mainfiles_report.append(Warn_SCAN_Missing_ADLIB)

    # RENAME TOML BECAUSE PYTHON CAN'T WRITE TO IT
    if info.Buffout_TOML.is_file():
        try:
            os.chmod(info.Buffout_TOML, stat.S_IWRITE)
            os.rename(info.Buffout_TOML, info.Buffout_INI)
        except (FileExistsError, OSError):
            os.remove(info.Buffout_INI)
            os.chmod(info.Buffout_TOML, stat.S_IWRITE)
            os.rename(info.Buffout_TOML, info.Buffout_INI)

    # AVOID CONFIGPARSER BECAUSE OF DUPLICATE COMMENT IN Buffout4.toml
    # To preserve original toml formatting, just stick to replace.

    # CHECK BUFFOUT 4 INI SETTINGS AND AUTO ADJUST
    if info.Buffout_INI.is_file() and info.Buffout_DLL.is_file():
        scan_mainfiles_report.append("✔️ REQUIRED: *Buffout 4* is (manually) installed. Checking configuration...\n  -----")
        with open(info.Buffout_INI, "r+", encoding="utf-8", errors="ignore") as BUFF_Custom:
            BUFF_config = BUFF_Custom.read()
            BUFF_lines = BUFF_config.splitlines()
            for line in BUFF_lines:
                if "=" in line:
                    if "true" in line or "false" in line or "-1" in line:
                        pass
                    else:
                        scan_mainfiles_report.extend(["# [!] CAUTION : THE FOLLOWING *Buffout4.toml* VALUE OR PARAMETER IS INVALID #",
                                                     f"{line}",
                                                      "[ Correct all typos / formatting / capitalized letters from this line in Buffout4.toml.]",
                                                      "-----"])

            if info.BO4_Achievements.is_file() and "Achievements = true" in BUFF_config:
                scan_mainfiles_report.extend(["# WARNING: Achievements Mod and/or Unlimited Survival Mode is installed, but Achievements parameter is set to TRUE #",
                                              "Auto-Scanner will change this parameter to FALSE to prevent conflicts with Buffout 4.",
                                              "-----"])
                BUFF_config = BUFF_config.replace("Achievements = true", "Achievements = false")
            else:
                scan_mainfiles_report.append("✔️ Achievements parameter in *Buffout4.toml* is correctly configured.\n  -----")

            if info.BO4_BakaSH.is_file() and "MemoryManager = true" in BUFF_config:
                scan_mainfiles_report.extend(["# WARNING: Baka ScrapHeap is installed, but MemoryManager parameter is set to TRUE #",
                                              "Auto-Scanner will change this parameter to FALSE to prevent conflicts with Buffout 4.",
                                              "-----"])
                BUFF_config = BUFF_config.replace("MemoryManager = true", "MemoryManager = false")
            else:
                scan_mainfiles_report.append("✔️ Memory Manager parameter in *Buffout4.toml* is correctly configured.\n  -----")

            if info.BO4_Looksmenu.is_file() and "F4EE = false" in BUFF_config:
                scan_mainfiles_report.extend(["# WARNING: Looks Menu is installed, but F4EE parameter under [Compatibility] is set to FALSE #",
                                              "Auto-Scanner will change this parameter to TRUE to prevent bugs and crashes from Looks Menu.",
                                              "-----"])
                BUFF_config = BUFF_config.replace("F4EE = false", "F4EE = true")
            else:
                scan_mainfiles_report.append("✔️ Looks Menu (F4EE) parameter in *Buffout4.toml* is correctly configured.\n  -----")
        with open(info.Buffout_INI, "w+", encoding="utf-8", errors="ignore") as BUFF_Custom:
            BUFF_Custom.write(BUFF_config)
    else:
        scan_mainfiles_report.append(Warn_SCAN_Missing_Buffout4)

    if info.Buffout_INI.is_file():  # CONVERT INI BACK TO TOML
        try:
            os.chmod(info.Buffout_INI, stat.S_IWRITE)
            os.rename(info.Buffout_INI, info.Buffout_TOML)
        except (FileExistsError, OSError):
            os.remove(info.Buffout_TOML)
            os.chmod(info.Buffout_INI, stat.S_IWRITE)
            os.rename(info.Buffout_INI, info.Buffout_TOML)

    return scan_mainfiles_report


# =================== CHECK MOD FILES ===================
def scan_modfiles():
    global info
    scan_modfiles_report = []

    # CHECK SPECIFIC GAME MODS / EXTENSIONS | IMI MODE
    if str(clas_ini_check("MAIN", "IMI Mode")).lower() == "false":
        scan_modfiles_report.extend(["IF YOU'RE USING DYNAMIC PERFORMANCE TUNER AND/OR LOAD ACCELERATOR,",
                                     "remove these mods completely and switch to High FPS Physics Fix!",
                                     "Link: https://www.nexusmods.com/fallout4/mods/44798?tab=files",
                                     "-----"])

        if info.VR_EXE.is_file() and info.VR_Buffout.is_file():
            scan_modfiles_report.append("*✔️ Buffout 4 VR Version* is (manually) installed.\n  -----")
        elif info.VR_EXE.is_file() and not info.VR_Buffout.is_file():
            scan_modfiles_report.extend(["# ❌ BUFFOUT 4 FOR VR VERSION ISN'T INSTALLED OR AUTOSCAN CANNOT DETECT IT #",
                                         "  This is a mandatory Buffout 4 port for the VR Version of Fallout 4.",
                                         "  Link: https://www.nexusmods.com/fallout4/mods/64880?tab=files",
                                         "  -----"])
        else:
            scan_modfiles_report.append("❌ *Fallout 4 VR* is NOT installed.\n  -----")

        if (info.F4CK_EXE.is_file() and os.path.exists(info.F4CK_Fixes)) or (isinstance(info.Game_Path, str) and Path(info.Game_Path).joinpath("winhttp.dll").is_file()):  # type: ignore
            scan_modfiles_report.append("✔️ *Creation Kit Fixes* is (manually) installed.\n  -----")
        elif info.F4CK_EXE.is_file() and not os.path.exists(info.F4CK_Fixes):
            scan_modfiles_report.extend(["# ❌ CREATION KIT FIXES ISN'T INSTALLED OR AUTOSCAN CANNOT DETECT IT #",
                                         "  This is a highly recommended patch for the Fallout 4 Creation Kit.",
                                         "  Link: https://www.nexusmods.com/fallout4/mods/51165?tab=files\n",
                                         "  -----"])
        else:
            scan_modfiles_report.append("❌ *Creation Kit* is NOT installed.\n  -----")

    return scan_modfiles_report


if __name__ == "__main__":  # AKA only autorun / do the following when NOT imported.
    for line in scan_mainfiles():
        print(line)
    for line in scan_modfiles():
        print(line)
    os.system("pause")<|MERGE_RESOLUTION|>--- conflicted
+++ resolved
@@ -1,12 +1,8 @@
 import configparser
+import hashlib
 import os
 import platform
-<<<<<<< HEAD
-import configparser
-import hashlib
-=======
 import stat
->>>>>>> 291032ea
 from dataclasses import dataclass, field
 from glob import glob
 from pathlib import Path
