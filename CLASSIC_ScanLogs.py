--- conflicted
+++ resolved
@@ -68,19 +68,6 @@
         CLASSIC_logs.mkdir(parents=True, exist_ok=True)
     if not CLASSIC_pastebin.is_dir():
         CLASSIC_pastebin.mkdir(parents=True, exist_ok=True)
-<<<<<<< HEAD
-    for file in CLASSIC_folder.glob("crash-*.log"):
-        destination_file = CLASSIC_logs / file.name
-        if not Path(destination_file).is_file():
-            shutil.copy2(file, destination_file)
-        file.unlink()
-    for file in CLASSIC_folder.glob("crash-*-AUTOSCAN.md"):
-        destination_file = CLASSIC_logs / file.name
-        if not Path(destination_file).is_file():
-            shutil.copy2(file, destination_file)
-        file.unlink()
-=======
->>>>>>> bd8fb7ae
     if XSE_folder.is_dir():
         for crash_file in XSE_folder.glob("crash-*.log"):
             destination_file = CLASSIC_logs / crash_file.name
